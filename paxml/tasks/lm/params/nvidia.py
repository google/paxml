# coding=utf-8
# Copyright 2022 The Pax Authors.
#
# Licensed under the Apache License, Version 2.0 (the "License");
# you may not use this file except in compliance with the License.
# You may obtain a copy of the License at
#
#     http://www.apache.org/licenses/LICENSE-2.0
#
# Unless required by applicable law or agreed to in writing, software
# distributed under the License is distributed on an "AS IS" BASIS,
# WITHOUT WARRANTIES OR CONDITIONS OF ANY KIND, either express or implied.
# See the License for the specific language governing permissions and
# limitations under the License.

"""Language Model configurations on the T5/C4 dataset. Contributed by NVIDIA."""

import math
from typing import Type, cast
import fiddle as fdl
from jax import numpy as jnp
import numpy as np
from paxml import experiment_registry
from paxml import tasks_lib
from paxml.tasks.lm.model_params import maybe_setup_moe_params
from paxml.tasks.lm.params import c4
from paxml.tasks.lm.params import lm_cloud
from praxis import base_layer
from praxis import layers
from praxis import optimizers
from praxis import pax_fiddle
from praxis import schedules
from praxis.layers import activations
from praxis.layers import glam, grok
from praxis.layers import gpu_fast_attention
from praxis.layers import transformers

WeightInit = base_layer.WeightInit


@experiment_registry.register
class NVIDIA1_3B(c4.TransformerLmSpmdAdam, lm_cloud.SyntheticDataset):
  """Pipelined Transformer using Adam optimizer."""

  USE_FLASH_ATTENTION = False
  USE_TRITON_LAYER_NORM = False

  USE_REPEATED_LAYER = True

  DCN_MESH_SHAPE = [1, 1, 1]
  ICI_MESH_SHAPE = [16, 1, 1]

  PERCORE_BATCH_SIZE = 4

  NUM_LAYERS = 24
  NUM_HEADS = 32
  DIMS_PER_HEAD = 64
  MODEL_DIMS = 2048
  HIDDEN_DIMS = 8192

  MAX_SEQ_LEN = 2048
  VOCAB_SIZE = 51200
  ACTIVATION_CLS = layers.GELU
  USE_GATED_ACTIVATION = False
  PACKED_INPUT = True

  FPROP_DTYPE = jnp.bfloat16

  TRAINABLE_POSITION_EMB = True
  TRAINABLE_PE_MAX_SEQ_LEN = MAX_SEQ_LEN

  INIT_STD = 0.023
  SOFTMAX_INIT_STD = 0.023

  # optimizer related
  LEARNING_RATE = 6e-4
  ADAM_BETA1 = 0.9
  ADAM_BETA2 = 0.95
  ADAM_EPSILON = 1e-8
  ADAM_EPSILON_ROOT = 0.0
  CLIP_GRADIENT_NORM_TO_VALUE = 1.0
  CLIP_THRESHOLD = 1.0

  # Learning rate schedule
  LR_SCHEDULE = 'linear_rampup_cosine_decay'
  LR_COS_WARMUP = 0
  LR_COS_DECAY_START = 1
  LR_COS_DECAY_END = 500000
  LR_COS_MIN_RATIO = 0.1
  LR_COS_MAX = 1.0
  USE_ADAFACTOR = False

  def task(self) -> pax_fiddle.Config[tasks_lib.SingleTask]:
    """Returns the task parameters."""
    task_p = super().task()
    # Disable all summaries.
    task_p.summary_verbosity = 0
    # (Practically) disable summary writes.
    task_p.train.save_interval_steps = 100000

    model_p = task_p.model
    model_p.params_init = WeightInit.Gaussian(self.INIT_STD)

    if self.USE_FLASH_ATTENTION:
      layer_p = (
          model_p.lm_tpl.stacked_transformer_tpl.pipeline_stage.transformer_layer_params_tpl
      )
      # Use Triton flash attention.
      assert layer_p.tr_atten_tpl.cls == layers.DotProductAttention
      fused_tr_atten_tpl = pax_fiddle.Config(
          gpu_fast_attention.GpuTritonFusedDotProductAttention,
      )
      fused_tr_atten_tpl.copy_fields_from(layer_p.tr_atten_tpl)
      layer_p.tr_atten_tpl = fused_tr_atten_tpl

    # Use Triton Layer Norm.
    if self.USE_TRITON_LAYER_NORM:
      assert layer_p.ln_tpl.cls == layers.LayerNorm
      fused_ln_tpl = pax_fiddle.Config(
          gpu_fast_attention.GpuTritonFusedLayerNorm,
      )
      fused_ln_tpl.copy_fields_from(layer_p.ln_tpl)
      layer_p.ln_tpl = fused_ln_tpl

    scale = self.SOFTMAX_INIT_STD
    if not scale:
      scale = 1.0 / math.sqrt(self.MODEL_DIMS)
    softmax_init = WeightInit.Gaussian(scale)

    lp = task_p.train.learner
    lp.loss_name = 'total_loss'
    if self.USE_ADAFACTOR:
      lp.optimizer = pax_fiddle.Config(
          optimizers.ShardedAdafactor,
          decay_method='adam',
          beta1=self.ADAM_BETA1,
          decay_adam=0.99,
          weight_decay=self.WEIGHT_DECAY,
          clip_gradient_norm_to_value=self.CLIP_GRADIENT_NORM_TO_VALUE,
      )
    else:
      lp.optimizer = pax_fiddle.Config(
          optimizers.Adam,
          beta1=self.ADAM_BETA1,
          beta2=self.ADAM_BETA2,
          weight_decay=self.WEIGHT_DECAY,
          epsilon=self.ADAM_EPSILON,
          epsilon_root=self.ADAM_EPSILON_ROOT,
          clip_gradient_norm_to_value=self.CLIP_GRADIENT_NORM_TO_VALUE,
          clip_threshold=self.CLIP_THRESHOLD,
      )
    lp.optimizer.learning_rate = self.LEARNING_RATE

    lp.optimizer.lr_schedule = pax_fiddle.Config(
        schedules.LinearRampupCosineDecay,
        warmup_steps=self.LR_COS_WARMUP,
        decay_start=self.LR_COS_DECAY_START,
        decay_end=self.LR_COS_DECAY_END,
        min_ratio=self.LR_COS_MIN_RATIO,
        max=self.LR_COS_MAX,
    )
    return task_p


@experiment_registry.register
class NVIDIA5B(c4.TransformerLmSpmdPipelineAdam, lm_cloud.SyntheticDataset):
  """Pipelined Transformer using Adam optimizer."""

  USE_FLASH_ATTENTION = False
  USE_TRITON_LAYER_NORM = False

  USE_REPEATED_LAYER = False
  DCN_MESH_SHAPE = [1, 1, 1, 1]
  ICI_MESH_SHAPE = [4, 2, 1, 2]
  NUM_STAGES = 4

  MICROBATCH_SIZE = 2
  PERCORE_BATCH_SIZE = 1

  NUM_LAYERS = 24
  NUM_HEADS = 32
  DIMS_PER_HEAD = 128
  MODEL_DIMS = 4096
  HIDDEN_DIMS = 16384

  MAX_SEQ_LEN = 2048
  VOCAB_SIZE = 51200
  ACTIVATION_CLS = layers.GELU
  USE_GATED_ACTIVATION = False
  PACKED_INPUT = True

  FPROP_DTYPE = jnp.bfloat16

  TRAINABLE_POSITION_EMB = True
  TRAINABLE_PE_MAX_SEQ_LEN = MAX_SEQ_LEN

  INIT_STD = 0.023
  SOFTMAX_INIT_STD = 0.023

  # optimizer related
  LEARNING_RATE = 6e-4
  ADAM_BETA1 = 0.9
  ADAM_BETA2 = 0.95
  ADAM_EPSILON = 1e-8
  ADAM_EPSILON_ROOT = 0.0
  CLIP_GRADIENT_NORM_TO_VALUE = 1.0
  CLIP_THRESHOLD = 1.0

  # Learning rate schedule
  LR_SCHEDULE = 'linear_rampup_cosine_decay'
  LR_COS_WARMUP = 0
  LR_COS_DECAY_START = 1
  LR_COS_DECAY_END = 500000
  LR_COS_MIN_RATIO = 0.1
  LR_COS_MAX = 1.0
  USE_ADAFACTOR = False

  def task(self) -> pax_fiddle.Config[tasks_lib.SingleTask]:
    """Returns the task parameters."""
    task_p = super().task()
    task_p.train.save_interval_steps = 100000

    model_p = task_p.model
    model_p.params_init = WeightInit.Gaussian(self.INIT_STD)

    if self.USE_FLASH_ATTENTION:
      layer_p = (
          model_p.lm_tpl.stacked_transformer_tpl.pipeline_stage.transformer_layer_params_tpl
      )
      # Use Triton flash attention.
      assert layer_p.tr_atten_tpl.cls == layers.DotProductAttention
      fused_tr_atten_tpl = pax_fiddle.Config(
          gpu_fast_attention.GpuTritonFusedDotProductAttention,
      )
      fused_tr_atten_tpl.copy_fields_from(layer_p.tr_atten_tpl)
      layer_p.tr_atten_tpl = fused_tr_atten_tpl

    # Use Triton Layer Norm.
    if self.USE_TRITON_LAYER_NORM:
      assert layer_p.ln_tpl.cls == layers.LayerNorm
      fused_ln_tpl = pax_fiddle.Config(
          gpu_fast_attention.GpuTritonFusedLayerNorm,
      )
      fused_ln_tpl.copy_fields_from(layer_p.ln_tpl)
      layer_p.ln_tpl = fused_ln_tpl

    scale = self.SOFTMAX_INIT_STD
    if not scale:
      scale = 1.0 / math.sqrt(self.MODEL_DIMS)
    softmax_init = WeightInit.Gaussian(scale)

    lp = task_p.train.learner
    lp.loss_name = 'total_loss'

    if self.USE_ADAFACTOR:
      lp.optimizer = pax_fiddle.Config(
          optimizers.ShardedAdafactor,
          decay_method='adam',
          beta1=self.ADAM_BETA1,
          decay_adam=0.99,
          weight_decay=self.WEIGHT_DECAY,
          clip_gradient_norm_to_value=self.CLIP_GRADIENT_NORM_TO_VALUE,
      )
    else:
      lp.optimizer = pax_fiddle.Config(
          optimizers.Adam,
          beta1=self.ADAM_BETA1,
          beta2=self.ADAM_BETA2,
          weight_decay=self.WEIGHT_DECAY,
          epsilon=self.ADAM_EPSILON,
          epsilon_root=self.ADAM_EPSILON_ROOT,
          clip_gradient_norm_to_value=self.CLIP_GRADIENT_NORM_TO_VALUE,
          clip_threshold=self.CLIP_THRESHOLD,
      )
    lp.optimizer.learning_rate = self.LEARNING_RATE

    lp.optimizer.lr_schedule = pax_fiddle.Config(
        schedules.LinearRampupCosineDecay,
        warmup_steps=self.LR_COS_WARMUP,
        decay_start=self.LR_COS_DECAY_START,
        decay_end=self.LR_COS_DECAY_END,
        min_ratio=self.LR_COS_MIN_RATIO,
        max=self.LR_COS_MAX,
    )
    return task_p


@experiment_registry.register
class NVIDIA8_3B(NVIDIA1_3B):
  USE_FLASH_ATTENTION = False
  USE_TRITON_LAYER_NORM = False

  DCN_MESH_SHAPE = [1, 1, 1]
  ICI_MESH_SHAPE = [4, 1, 4]
  PERCORE_BATCH_SIZE = 4

  NUM_LAYERS = 40
  NUM_HEADS = 64
  DIMS_PER_HEAD = 64
  MODEL_DIMS = 4096
  HIDDEN_DIMS = 4 * 4096


@experiment_registry.register
class NVIDIA10B(NVIDIA1_3B):
  USE_FLASH_ATTENTION = False
  USE_TRITON_LAYER_NORM = False

  DCN_MESH_SHAPE = [1, 1, 1]
  ICI_MESH_SHAPE = [2, 1, 8]
  PERCORE_BATCH_SIZE = 0.25

  NUM_LAYERS = 32
  NUM_HEADS = 40
  DIMS_PER_HEAD = 128
  MODEL_DIMS = 5120
  HIDDEN_DIMS = 4 * 5120


@experiment_registry.register
class NVIDIA40BProxy(NVIDIA5B):
  USE_FLASH_ATTENTION = False
  USE_TRITON_LAYER_NORM = False

  DCN_MESH_SHAPE = [1, 1, 1, 1]
  ICI_MESH_SHAPE = [2, 2, 1, 4]
  NUM_STAGES = 2

  MICROBATCH_SIZE = 4
  PERCORE_BATCH_SIZE = 16

  NUM_LAYERS = 12
  NUM_HEADS = 64
  DIMS_PER_HEAD = 128
  MODEL_DIMS = 8192
  HIDDEN_DIMS = 4 * 8192


@experiment_registry.register
class NVIDIA70BProxy(NVIDIA5B):
  USE_FLASH_ATTENTION = False
  USE_TRITON_LAYER_NORM = False

  DCN_MESH_SHAPE = [1, 1, 1, 1]
  ICI_MESH_SHAPE = [2, 2, 1, 4]
  NUM_STAGES = 2

  MAX_SEQ_LEN = 2048

  MICROBATCH_SIZE = 4
  PERCORE_BATCH_SIZE = 8

  NUM_LAYERS = 20
  NUM_HEADS = 64
  DIMS_PER_HEAD = 128
  MODEL_DIMS = 8192
  HIDDEN_DIMS = 4 * 8192


@experiment_registry.register
class NVIDIA116BProxy(NVIDIA5B):
  USE_FLASH_ATTENTION = False
  USE_TRITON_LAYER_NORM = False

  DCN_MESH_SHAPE = [1, 1, 1, 1]
  ICI_MESH_SHAPE = [4, 1, 1, 4]
  NUM_STAGES = 4

  MAX_SEQ_LEN = 2048

  MICROBATCH_SIZE = 2
  PERCORE_BATCH_SIZE = 6

  NUM_LAYERS = 16
  NUM_HEADS = 96
  DIMS_PER_HEAD = 128
  MODEL_DIMS = 12288
  HIDDEN_DIMS = 4 * 12288


@experiment_registry.register
class NVIDIA175BProxy(NVIDIA5B):
  """175B config that works with 4x16 A100-40G."""

  USE_FLASH_ATTENTION = False
  USE_TRITON_LAYER_NORM = False

  DCN_MESH_SHAPE = [1, 1, 1, 1]
  ICI_MESH_SHAPE = [4, 1, 1, 4]
  NUM_STAGES = 4
  MICROBATCH_SIZE = 1
  PERCORE_BATCH_SIZE = 6

  NUM_LAYERS = 24
  NUM_HEADS = 96
  DIMS_PER_HEAD = 128
  MODEL_DIMS = 12288
  HIDDEN_DIMS = 4 * 12288


@experiment_registry.register
class NVIDIA175B(NVIDIA175BProxy):
  """175B config that works with 6x16 A100-40G."""

  DCN_MESH_SHAPE = [6, 1, 1, 1]
  ICI_MESH_SHAPE = [1, 1, 1, 16]

  NUM_LAYERS = 96
  NUM_STAGES = 6
  MICROBATCH_SIZE = 1
  PERCORE_BATCH_SIZE = 0.0625

  ENABLE_BFLOAT16 = True
  USE_ADAFACTOR = True


@experiment_registry.register
class TestSmallConfig(NVIDIA5B):
  """Test config that works with 16 A100-40G."""

  DCN_MESH_SHAPE = [1, 1, 1, 1]
  ICI_MESH_SHAPE = [2, 2, 1, 4]
  NUM_STAGES = 2

  MICROBATCH_SIZE = 2
  PERCORE_BATCH_SIZE = 2

  NUM_LAYERS = 16
  NUM_HEADS = 32
  DIMS_PER_HEAD = 128
  MODEL_DIMS = 4096
  HIDDEN_DIMS = 4 * 4096


@experiment_registry.register
class Llama33BProxy(NVIDIA1_3B):
  """Llama 33B config that works with 1x16 A100-40G."""

  USE_FLASH_ATTENTION = False
  USE_TRITON_LAYER_NORM = False

  ICI_MESH_SHAPE = [1, 16, 1]
  PERCORE_BATCH_SIZE = 1

  NUM_LAYERS = 60
  VOCAB_SIZE = 32000
  DIMS_PER_HEAD = 128
  NUM_HEADS = 52
  MODEL_DIMS = 6656
  HIDDEN_DIMS = 17920
  ENABLE_BFLOAT16 = True
  USE_ADAFACTOR = True


@experiment_registry.register
class NVIDIA175B_FSDP(NVIDIA1_3B):
  """175B with fully-sharded data-parallel that works with 8x16 A100-40G."""

  USE_FLASH_ATTENTION = False
  USE_TRITON_LAYER_NORM = False

  ICI_MESH_SHAPE = [1, 16, 1]
  DCN_MESH_SHAPE = [1, 8, 1]
  PERCORE_BATCH_SIZE = 1

  USE_ADAFACTOR = True
  NUM_LAYERS = 96
  NUM_HEADS = 96
  DIMS_PER_HEAD = 128
  MODEL_DIMS = 12288
  HIDDEN_DIMS = 4 * 12288


@experiment_registry.register
class Llama2_7B(NVIDIA1_3B):
  NUM_LAYERS = 32
  MODEL_DIMS = 4096
  HIDDEN_DIMS = 11008
  NUM_HEADS = 32
  DIMS_PER_HEAD = 128
  MAX_SEQ_LEN = 4096

  PERCORE_BATCH_SIZE = 1

  DCN_MESH_SHAPE = [1, 1, 1]
  ICI_MESH_SHAPE = [1, 16, 1]

  NUM_KV_HEADS = 32

  def task(self) -> pax_fiddle.Config[tasks_lib.SingleTask]:
    task_p = super().task()
    model_p = task_p.model  # pytype: disable=attribute-error  # enable-nested-classes

    stacked_p = model_p.lm_tpl.stacked_transformer_tpl
    if fdl.get_callable(stacked_p) == transformers.PipelinedTransformer:
      stacked_p = stacked_p.pipeline_stage
    if issubclass(
        fdl.get_callable(stacked_p), transformers.StackedTransformerRepeated
    ):
      stacked_p = stacked_p.block
    transformer_layer_p = stacked_p.transformer_layer_params_tpl

    ## swiGLU activation
    transformer_layer_p.tr_fflayer_tpl.use_gated_activation = True
    transformer_layer_p.tr_fflayer_tpl.activation_tpl = pax_fiddle.Config(
        activations.Swish
    )

    transformer_layer_p.tr_atten_tpl = pax_fiddle.Config(
        layers.grouped_query_attention.GroupedQueryAttention
    )
    transformer_layer_p.tr_atten_tpl.num_kv_heads = self.NUM_KV_HEADS
    transformer_layer_p.tr_atten_tpl.rope_min_max_timescales = [1, 10000]

    model_p.lm_tpl.position_emb_tpl = (
        None  ## use RoPE rather than trainable position embeddings
    )

    ## RMSNorm
    transformer_layer_p.ln_tpl = pax_fiddle.Config(layers.RmsNorm)
    transformer_layer_p.tr_fflayer_tpl.ln_tpl = pax_fiddle.Config(
        layers.RmsNorm
    )
    task_p.model.lm_tpl.final_ln_tpl = pax_fiddle.Config(layers.RmsNorm)
    transformer_layer_p.ln_tpl.intermediate_dtype = jnp.float32
    transformer_layer_p.tr_fflayer_tpl.ln_tpl.intermediate_dtype = jnp.float32
    task_p.model.lm_tpl.final_ln_tpl.intermediate_dtype = jnp.float32

    task_p.train.eval_skip_train = True

    ## set sharding for GQA
    atten_wp = transformer_layer_p.tr_atten_tpl.weight_split_dims_mapping

    replica_axis = 'replica'
    data_axis = 'data'
    mdl_axis = 'mdl'
    seq_axis = None
    batch_axes = (replica_axis, data_axis)
    a_blnh = [batch_axes, seq_axis, mdl_axis, None]
    w_data_axes = data_axis
    w_dnh = [w_data_axes, mdl_axis, None]

    atten_wp.dnh = w_dnh

    atten_ap = transformer_layer_p.tr_atten_tpl.activation_split_dims_mapping
    atten_ap.btd = [a_blnh[0], a_blnh[1], a_blnh[3]]
    atten_ap.btnh = a_blnh
    atten_ap.bskh = a_blnh

    return task_p


@experiment_registry.register
class Llama2_13B(Llama2_7B):
  NUM_LAYERS = 40
  MODEL_DIMS = 5120
  HIDDEN_DIMS = 13824
  NUM_HEADS = 40
  DIMS_PER_HEAD = 128
  MAX_SEQ_LEN = 4096

  NUM_KV_HEADS = NUM_HEADS

  ICI_MESH_SHAPE = [1, 16, 1]
  DCN_MESH_SHAPE = [1, 1, 1]


@experiment_registry.register
class Llama2_70B(Llama2_7B):
  NUM_LAYERS = 80
  MODEL_DIMS = 8192
  HIDDEN_DIMS = 28672
  NUM_HEADS = 64
  DIMS_PER_HEAD = 128
  MAX_SEQ_LEN = 4096

  NUM_KV_HEADS = 8

  ICI_MESH_SHAPE = [1, 16, 1]
  DCN_MESH_SHAPE = [1, 4, 1]


## 26.8B params
# fits on 16 A100-80G GPUs
@experiment_registry.register
class MoELarge(NVIDIA1_3B):
  NUM_LAYERS = 12
  NUM_HEADS = 32
  MODEL_DIMS = 4096
  HIDDEN_DIMS = 16384
  DIMS_PER_HEAD = 128

  NUM_EXPERTS = 16
  NUM_GROUPS = 16

  ICI_MESH_SHAPE = [1, 16, 1]
  DCN_MESH_SHAPE = [1, 2, 1]

  def task(self) -> pax_fiddle.Config[tasks_lib.SingleTask]:
    task_p = super().task()

    model_p = task_p.model
    stacked_p = model_p.lm_tpl.stacked_transformer_tpl  # pytype: disable=attribute-error  # enable-nested-classes
    if self.USE_REPEATED_LAYER:
      stacked_p = stacked_p.block

    stacked_p.moe_layers = list(np.arange(self.NUM_LAYERS))
    stacked_p.num_groups = self.NUM_GROUPS
    stacked_p.num_experts = self.NUM_EXPERTS

    maybe_setup_moe_params(stacked_p)

    return task_p


class GLaM64B64EProxy(NVIDIA1_3B):
  """143B MoE config that works with 8x16 A100-40G"""

  NUM_GPUS = 128

  NUM_LAYERS = 8
  NUM_HEADS = 64
  DIMS_PER_HEAD = 128
  MODEL_DIMS = 8192
  HIDDEN_DIMS = 32768

  NUM_EXPERTS = 64
  NUM_GROUPS = NUM_GPUS

  ICI_MESH_SHAPE = [1, NUM_GPUS, 1]
  DCN_MESH_SHAPE = None

  def task(self) -> pax_fiddle.Config[tasks_lib.SingleTask]:
    task_p = super().task()
    task_p.model.lm_tpl = glam.GlamUniTransformerLmHParams(
        name='glam_lm',
        vocab_size=self.VOCAB_SIZE,
        num_transformer_layers=self.NUM_LAYERS,
        moe=True,
        model_dim=self.MODEL_DIMS,
        ff_dim=self.HIDDEN_DIMS,
        moe_hidden_dim=self.HIDDEN_DIMS,
        attention_num_heads=self.NUM_HEADS,
        attention_key_value_dim=self.MODEL_DIMS // self.NUM_HEADS,
        attention_extra_logit=0.0,
        use_tgt_labels_size_as_loss_denominator=True,
        moe_load_balance_loss_weight=0.01,
        z_loss_weight=1e-4,
        moe_gating_func='top2',
        moe_gating_embedding_level='token',
        c_dim=None,  ## determined automatically when capacity_factor is set
        capacity_factor=2.0,
        e_dim=self.NUM_EXPERTS,
        num_groups=self.NUM_GROUPS,
        use_gated_activation=True,
    )

    ## set sharding
    lm_cls = cast(
        Type[layers.TransformerLm], pax_fiddle.get_callable(task_p.model.lm_tpl)
    )

    task_p.model.lm_tpl = lm_cls.set_sharding_params_v1(
        task_p.model.lm_tpl,
        replica_axis='replica',
        data_axis='data',
        mdl_axis='mdl',
        ici_mesh_shape=task_p.model.ici_mesh_shape,
        dcn_mesh_shape=task_p.model.dcn_mesh_shape,
        mesh_axis_names=['replica', 'data', 'mdl'],
        training_optimized=self.TRAINING_OPTIMIZED_SHARDING,
    )

    return task_p

<<<<<<< HEAD
@experiment_registry.register
=======

>>>>>>> 9e29436c
class GLaM64B64EProxy_EP(NVIDIA1_3B):
  """143B MoE config that works with 8x16 A100-40G"""

  NUM_GPUS = 128

  NUM_LAYERS = 8
  NUM_HEADS = 64
  DIMS_PER_HEAD = 128
  MODEL_DIMS = 8192
  HIDDEN_DIMS = 32768

  NUM_EXPERTS = 8
  NUM_GROUPS = NUM_GPUS

  ICI_MESH_SHAPE = [1, 16, 8, 1]
  DCN_MESH_SHAPE = None

  def task(self) -> pax_fiddle.Config[tasks_lib.SingleTask]:
    task_p = super().task()
    task_p.model.lm_tpl = glam.GlamUniTransformerLmHParams(
        name='glam_lm',
        vocab_size=self.VOCAB_SIZE,
        num_transformer_layers=self.NUM_LAYERS,
        moe=True,
        model_dim=self.MODEL_DIMS,
        ff_dim=self.HIDDEN_DIMS,
        moe_hidden_dim=self.HIDDEN_DIMS,
        attention_num_heads=self.NUM_HEADS,
        attention_key_value_dim=self.MODEL_DIMS // self.NUM_HEADS,
        attention_extra_logit=0.0,
        use_tgt_labels_size_as_loss_denominator=True,
        moe_load_balance_loss_weight=0.01,
        z_loss_weight=1e-4,
        moe_gating_func='top2',
        moe_gating_embedding_level='token',
        c_dim=None,  ## determined automatically when capacity_factor is set
        capacity_factor=2.0,
        e_dim=self.NUM_EXPERTS,
        num_groups=self.NUM_GROUPS,
        use_gated_activation=True,
    )

    ## set sharding
    lm_cls = cast(
        Type[layers.TransformerLm], pax_fiddle.get_callable(task_p.model.lm_tpl)
    )

    task_p.model.lm_tpl = lm_cls.set_sharding_params_with_expert_parallelism(
        task_p.model.lm_tpl,
        replica_axis='replica',
        data_axis='data',
        data_expert_axis='data_expert',
        mdl_axis='mdl',
        ici_mesh_shape=task_p.model.ici_mesh_shape,
        dcn_mesh_shape=task_p.model.dcn_mesh_shape,
        mesh_axis_names=['replica', 'data', 'data_expert', 'mdl'],
        training_optimized=self.TRAINING_OPTIMIZED_SHARDING,
    )

<<<<<<< HEAD
    return task_p

@experiment_registry.register
class Grok(NVIDIA1_3B):
  """Grok Model"""

  NUM_GPUS = 256
  USE_REPEATED_LAYER=True
  NUM_LAYERS = 64
  NUM_HEADS = 48
  NUM_KV_HEADS = 8
  DIMS_PER_HEAD = 128
  CHECKPOINT_POLICY = layers.AutodiffCheckpointType.SAVE_QKV_OUT_PROJ
  MODEL_DIMS = 6144
  HIDDEN_DIMS = 49152
  COMBINE_QKV = False
  PERCORE_BATCH_SIZE = 1
  MAX_SEQ_LEN = 8192
  USE_FP8=False
  VOCAB_SIZE=134144

  NUM_EXPERTS = 8
  NUM_GROUPS = 256

  MAX_STEPS = 10
  USE_EXPERT_PARALLEL = True

  ICI_MESH_SHAPE = [1, 8, 1] #dp, fsdp, ep+fsdp, tp
  DCN_MESH_SHAPE = [1, 32, 1] #[1, 1, 1]
  if USE_EXPERT_PARALLEL:
      ICI_MESH_SHAPE = [1, 1, 8, 1]
      DCN_MESH_SHAPE = [1, 32, 1, 1]

  def task(self) -> pax_fiddle.Config[tasks_lib.SingleTask]:
    task_p = super().task()
    task_p.train.num_train_steps = self.MAX_STEPS
    task_p.model.lm_tpl = grok.GrokUniTransformerLmHParams(
        name='grok_lm',
        vocab_size=self.VOCAB_SIZE,
        num_transformer_layers=self.NUM_LAYERS,
        moe=True,
        model_dim=self.MODEL_DIMS,
        ff_dim=self.HIDDEN_DIMS,
        moe_hidden_dim=self.HIDDEN_DIMS,
        attention_num_heads=self.NUM_HEADS,
        attention_num_groups=self.NUM_KV_HEADS,
        attention_key_value_dim=self.MODEL_DIMS // self.NUM_HEADS,
        attention_extra_logit=0.0,
        use_tgt_labels_size_as_loss_denominator=True,
        moe_load_balance_loss_weight=0.01,
        z_loss_weight=1e-4,
        moe_gating_func='top2',
        moe_gating_embedding_level='token',
        c_dim=None,  ## determined automatically when capacity_factor is set
        capacity_factor=2.0,
        e_dim=self.NUM_EXPERTS,
        num_groups=self.NUM_GROUPS,
        use_gated_activation=True,
        combine_qkv=self.COMBINE_QKV,
        checkpoint_policy=self.CHECKPOINT_POLICY
    )
    ## set sharding
    lm_cls = cast(
        Type[layers.TransformerLm], pax_fiddle.get_callable(task_p.model.lm_tpl)
    )
    task_p.model.lm_tpl = lm_cls.set_sharding_params_with_expert_parallelism(
      task_p.model.lm_tpl,
        replica_axis='replica',
        data_axis='data',
        data_expert_axis='data_expert',
        mdl_axis='mdl',
        ici_mesh_shape=task_p.model.ici_mesh_shape,
        dcn_mesh_shape=task_p.model.dcn_mesh_shape,
        mesh_axis_names=['replica', 'data', 'data_expert', 'mdl'],
        training_optimized=self.TRAINING_OPTIMIZED_SHARDING,
    )
    return task_p

@experiment_registry.register
class Grok_Proxy(NVIDIA1_3B):
  """Grok Model"""

  NUM_GPUS = 64
  USE_REPEATED_LAYER=True
  NUM_LAYERS = 16
  NUM_HEADS = 48
  NUM_KV_HEADS = 8
  DIMS_PER_HEAD = 128
  CHECKPOINT_POLICY = layers.AutodiffCheckpointType.SAVE_QKV_OUT_PROJ
  MODEL_DIMS = 6144
  HIDDEN_DIMS = 49152
  COMBINE_QKV = False
  PERCORE_BATCH_SIZE = 1
  MAX_SEQ_LEN = 8192
  VOCAB_SIZE=134144
  USE_FP8=False

  NUM_EXPERTS = 8
  NUM_GROUPS = 64

  MAX_STEPS = 10
  USE_EXPERT_PARALLEL = True

  ICI_MESH_SHAPE = [1, 8, 1] #dp, fsdp, ep+fsdp, tp
  DCN_MESH_SHAPE = [1, 8, 1] #[1, 1, 1]
  if USE_EXPERT_PARALLEL:
      ICI_MESH_SHAPE = [1, 1, 8, 1]
      DCN_MESH_SHAPE = [1, 8, 1, 1]

  def task(self) -> pax_fiddle.Config[tasks_lib.SingleTask]:
    task_p = super().task()
    task_p.train.num_train_steps = self.MAX_STEPS
    task_p.model.lm_tpl = grok.GrokUniTransformerLmHParams(
        name='grok_lm',
        vocab_size=self.VOCAB_SIZE,
        num_transformer_layers=self.NUM_LAYERS,
        moe=True,
        model_dim=self.MODEL_DIMS,
        ff_dim=self.HIDDEN_DIMS,
        moe_hidden_dim=self.HIDDEN_DIMS,
        attention_num_heads=self.NUM_HEADS,
        attention_num_groups=self.NUM_KV_HEADS,
        attention_key_value_dim=self.MODEL_DIMS // self.NUM_HEADS,
        attention_extra_logit=0.0,
        use_tgt_labels_size_as_loss_denominator=True,
        moe_load_balance_loss_weight=0.01,
        z_loss_weight=1e-4,
        moe_gating_func='top2',
        moe_gating_embedding_level='token',
        c_dim=None,  ## determined automatically when capacity_factor is set
        capacity_factor=2.0,
        e_dim=self.NUM_EXPERTS,
        num_groups=self.NUM_GROUPS,
        use_gated_activation=True,
        combine_qkv=self.COMBINE_QKV,
        checkpoint_policy=self.CHECKPOINT_POLICY
    )
    ## set sharding
    lm_cls = cast(
        Type[layers.TransformerLm], pax_fiddle.get_callable(task_p.model.lm_tpl)
    )
    task_p.model.lm_tpl = lm_cls.set_sharding_params_with_expert_parallelism(
      task_p.model.lm_tpl,
        replica_axis='replica',
        data_axis='data',
        data_expert_axis='data_expert',
        mdl_axis='mdl',
        ici_mesh_shape=task_p.model.ici_mesh_shape,
        dcn_mesh_shape=task_p.model.dcn_mesh_shape,
        mesh_axis_names=['replica', 'data', 'data_expert', 'mdl'],
        training_optimized=self.TRAINING_OPTIMIZED_SHARDING,
    )
=======
>>>>>>> 9e29436c
    return task_p<|MERGE_RESOLUTION|>--- conflicted
+++ resolved
@@ -673,11 +673,8 @@
 
     return task_p
 
-<<<<<<< HEAD
-@experiment_registry.register
-=======
-
->>>>>>> 9e29436c
+  
+@experiment_registry.register
 class GLaM64B64EProxy_EP(NVIDIA1_3B):
   """143B MoE config that works with 8x16 A100-40G"""
 
@@ -737,7 +734,6 @@
         training_optimized=self.TRAINING_OPTIMIZED_SHARDING,
     )
 
-<<<<<<< HEAD
     return task_p
 
 @experiment_registry.register
@@ -890,6 +886,4 @@
         mesh_axis_names=['replica', 'data', 'data_expert', 'mdl'],
         training_optimized=self.TRAINING_OPTIMIZED_SHARDING,
     )
-=======
->>>>>>> 9e29436c
     return task_p